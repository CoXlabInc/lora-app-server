--- conflicted
+++ resolved
@@ -5,13 +5,8 @@
 
 
 class ApplicationStore extends EventEmitter {
-<<<<<<< HEAD
-  getAll(callbackFunc) {
-    fetch("/api/applications?limit=999", {headers: sessionStore.getHeader()})
-=======
   getAll(pageSize, offset, callbackFunc) {
-    fetch("/api/applications?limit="+pageSize+"&offset="+offset, {headers: tokenStore.getHeader()})
->>>>>>> 48c1f203
+    fetch("/api/applications?limit="+pageSize+"&offset="+offset, {headers: sessionStore.getHeader()})
       .then(checkStatus)
       .then((response) => response.json())
       .then((responseData) => {
